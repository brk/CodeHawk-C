# ------------------------------------------------------------------------------
# CodeHawk C Analyzer
# Author: Henny Sipma
# ------------------------------------------------------------------------------
# The MIT License (MIT)
#
# Copyright (c) 2017-2020 Kestrel Technology LLC
# Copyright (c) 2020-2022 Henny B. Sipma
# Copyright (c) 2023-2025 Aarno Labs LLC
#
# Permission is hereby granted, free of charge, to any person obtaining a copy
# of this software and associated documentation files (the "Software"), to deal
# in the Software without restriction, including without limitation the rights
# to use, copy, modify, merge, publish, distribute, sublicense, and/or sell
# copies of the Software, and to permit persons to whom the Software is
# furnished to do so, subject to the following conditions:
#
# The above copyright notice and this permission notice shall be included in all
# copies or substantial portions of the Software.
#
# THE SOFTWARE IS PROVIDED "AS IS", WITHOUT WARRANTY OF ANY KIND, EXPRESS OR
# IMPLIED, INCLUDING BUT NOT LIMITED TO THE WARRANTIES OF MERCHANTABILITY,
# FITNESS FOR A PARTICULAR PURPOSE AND NONINFRINGEMENT. IN NO EVENT SHALL THE
# AUTHORS OR COPYRIGHT HOLDERS BE LIABLE FOR ANY CLAIM, DAMAGES OR OTHER
# LIABILITY, WHETHER IN AN ACTION OF CONTRACT, TORT OR OTHERWISE, ARISING FROM,
# OUT OF OR IN CONNECTION WITH THE SOFTWARE OR THE USE OR OTHER DEALINGS IN THE
# SOFTWARE.
# ------------------------------------------------------------------------------

import os
import sys
import subprocess
import shlex
import shutil

import xml.etree.ElementTree as ET

from typing import Any, Dict, List, Optional, Tuple

from chc.util.Config import Config

import chc.util.fileutil as UF
from chc.util.loggingutil import chklogger
import chc.util.xmlutil as UX


class ParseManager(object):
    """Utility functions to support preprocessing and parsing source code.

    Naming conventions:

    - cfilename     base name of cfile analyzed (without extension)
    - cfilename_c   idem, with .c extension
    - projectpath   full-path in which cfilename_c resides (in case of a
                      single file analyzed) or in which the Makefile of
                      the project resides (in case of a multi-file project)
    - targetpath    full-path of directory in which results are saved
    - projectname   name under which results are saved

    Auxiliary names:

    - cchpath       full-path of analysis results (targetpath/projectname.cch)
    - cchname       base name of cchpath (projectname.cch)
    - cchtarname    projectname.cch.tar
    - cchtargzname  projectname.cch.tar.gz
    - cchtarfile    targetpath/projectname.cch.tar
    - cchtargzfile  targetpath/projectname.cch.tar.gz
    """

    def __init__(
            self,
            projectpath: str,
            projectname: str,
            targetpath: str,
            filter: bool = False,
            posix: bool = False,
            verbose: bool = True,
            keepUnused: bool = False,
            tgtplatform: str = "-m64",
    ) -> None:
        """Initialize paths to code, results, and parser executable.

        Args:
            cpath: absolute path to toplevel C source directory
            tgtpath: absolute path to analysis directory
            sempathname: local name of semantics directory

        Effects:
            creates tgtpath and subdirectories if necessary.
        """
        self._projectpath = projectpath
        self._projectname = projectname
        self._targetpath = targetpath
        self._cchpath = UF.get_cchpath(self._targetpath, self._projectname)
        self._savedsourcepath = UF.get_savedsource_path(
            self._targetpath, self._projectname)
        self._analysisresultspath = UF.get_analysisresults_path(
            self._targetpath, self._projectname)
        self._filter = filter
        self._posix = posix
        self._keepUnused = keepUnused
        self._verbose = verbose
        # compile to 32 bit or 64 bit platform (default 64 bit)
        self._tgtplatform = tgtplatform
        if not (self.tgtplatform in ["-m64", "-m32"]):
            print(
                "Warning: invalid target platform: "
                + self.tgtplatform
                + ". Target platform is set to -m64"
            )
            self._tgtplatform = "-m64"
        self.config = Config()

    @property
    def projectpath(self) -> str:
        return self._projectpath

    @property
    def targetpath(self) -> str:
        return self._targetpath

    @property
    def projectname(self) -> str:
        return self._projectname

    @property
    def cchpath(self) -> str:
        return self._cchpath

    @property
    def cchname(self) -> str:
        return os.path.basename(self.cchpath)

    @property
    def cchtarname(self) -> str:
        return self.cchname + ".tar"

    @property
    def cchtargzname(self) -> str:
        return self.cchtarname + ".gz"

    @property
    def cchtarfile(self) -> str:
        return os.path.join(self.targetpath, self.cchtarname)

    @property
    def cchtargzfile(self) -> str:
        return os.path.join(self.targetpath, self.cchtargzname)

    @property
    def savedsourcepath(self) -> str:
        return self._savedsourcepath

    @property
    def analysisresultspath(self) -> str:
        return self._analysisresultspath

    @property
    def tgtplatform(self) -> str:
        return self._tgtplatform

    @property
    def filter(self) -> bool:
        return self._filter

    @property
    def posix(self) -> bool:
        return self._posix

    @property
    def verbose(self) -> bool:
        return self._verbose

    @property
    def keepUnused(self) -> bool:
        """If true keep variables parsed that are never used."""

        return self._keepUnused

    def remove_semantics(self) -> None:
        if os.path.isdir(self.cchpath):
            chklogger.logger.info(
                "Removing semantics directory %s", self.cchpath)
            shutil.rmtree(self.cchpath)
            if os.path.isfile(self.cchtargzfile):
                chklogger.logger.info(
                    "Removing semantics tar.gz %s", self.cchtargzfile)
                os.remove(self.cchtargzfile)

    def save_semantics(self) -> None:
        """Save the semantics directory as a tar.gz file."""

        chklogger.logger.info("change directory to %s", self.targetpath)
        cwd = os.getcwd()
        os.chdir(self.targetpath)
        if os.path.isfile(self.cchtarname):
            chklogger.logger.info("Remove tar file %s", self.cchtarname)
            os.remove(self.cchtarname)
        if os.path.isfile(self.cchtargzname):
            chklogger.logger.info("Remove tar.gz file %s", self.cchtargzname)
            os.remove(self.cchtargzname)
        tarcmd = ["tar", "cf", self.cchtarname, self.cchname]
        chklogger.logger.debug("tar command: %s", " ".join(tarcmd))
        if self.verbose:
            subprocess.call(tarcmd, stderr=subprocess.STDOUT)
        else:
            subprocess.call(
                tarcmd,
                stdout=open(os.devnull, "w"),
                stderr=subprocess.STDOUT,
            )
        gzipcmd = ["gzip", self.cchtarname]
        chklogger.logger.debug("gzip command: %s", " ".join(gzipcmd))
        if self.verbose:
            subprocess.call(gzipcmd, stderr=subprocess.STDOUT)
        else:
            subprocess.call(
                gzipcmd,
                stdout=open(os.devnull, "w"),
                stderr=subprocess.STDOUT,
            )
        os.chdir(cwd)

    def preprocess_file_with_gcc(
            self,
            cfilename: str,
            copyfiles: bool = True,
            moreoptions: List[str] = []) -> str:
        """Invoke gcc preprocessor on c source file.

        Args:
            cfilename: c source code filename relative to cpath
            moreoptions: list of additional options to be given to the
                           preprocessor

        Effects:
            invokes the gcc preprocessor on the c source file and optionally
            copies the original source file and the generated .i file to the
            tgtpath/sourcefiles directory
        """

        chklogger.logger.info("Preprocess file with gcc: %s", cfilename)
        cwd = os.getcwd()
        mac = self.config.platform == "mac"
        ifilename = cfilename[:-1] + "i"
        macoptions = [
            "-U___BLOCKS___", "-D_DARWIN_C_SOURCE", "-D_FORTIFY_SOURCE=0"]
        cmd = [
            "gcc",
            "-fno-inline",
            "-fno-builtin",
            "-E",
            "-g",
            self.tgtplatform,
            "-o",
            ifilename,
            cfilename,
        ]
        if mac:
            cmd = cmd[:1] + macoptions + cmd[1:]
        cmd = cmd[:1] + moreoptions + cmd[1:]
        chklogger.logger.info("Changing directory to %s", self.projectpath)
        os.chdir(self.projectpath)
        if self.verbose:
            chklogger.logger.info("Preprocess file: " + str(cmd))
            p = subprocess.call(
                cmd, cwd=self.projectpath, stderr=subprocess.STDOUT)
            if p != 0:
                chklogger.logger.warning("Result of preprocessing: " + str(p))
        else:
            chklogger.logger.info("Preprocess file: " + str(cmd))
            subprocess.call(
                cmd,
                cwd=self.projectpath,
                stdout=open(os.devnull, "w"),
                stderr=subprocess.STDOUT,
            )
        if copyfiles:
            tgtcfilename = os.path.join(self.savedsourcepath, cfilename)
            tgtifilename = os.path.join(self.savedsourcepath, ifilename)
            if not os.path.isdir(os.path.dirname(tgtcfilename)):
                os.makedirs(os.path.dirname(tgtcfilename))
            if cfilename != tgtcfilename:
                chklogger.logger.info("Copy %s to %s", cfilename, tgtcfilename)
                shutil.copy(cfilename, tgtcfilename)
                chklogger.logger.info("Copy %s to %s", ifilename, tgtifilename)
                shutil.copy(ifilename, tgtifilename)
        os.chdir(cwd)
        return ifilename

    def get_file_length(self, fname: str) -> int:
        """Return the number of lines in named file."""
<<<<<<< HEAD

        with open(fname) as f:
            try:
                for i, _l in enumerate(f):
                    pass
            except UnicodeDecodeError as e:
                chklogger.logger.warning("Unable to read %s: %s", fname, str(e))
                i = -1
        return i + 1
=======
        with open(fname, 'rb') as f:
            return sum(1 for _ in f)
>>>>>>> 5565f635

    def normalize_filename(self, filename: str) -> str:
        """Make filename relative to project directory (if in project
        directory)."""

        filename = os.path.normpath(filename)
        if filename.startswith(self.projectpath):
            return filename[(len(self.projectpath) + 1):]
        else:
            return filename

    def has_platform(self, cmd: List[str]) -> bool:
        return ("-m32" in cmd) or ("-m64" in cmd)

    def get_platform_index(self, cmd: List[str]) -> int:
        if "-m32" in cmd:
            return cmd.index("-m32")
        elif "-m64" in cmd:
            return cmd.index("-m64")
        else:
            return -1

    def set_platform(self, cmd: List[str]) -> None:
        index = self.get_platform_index(cmd)
        if index >= 0:
            platform = cmd[index]
            if platform == self.tgtplatform:
                return
            else:
                cmd[index] = self.tgtplatform
        else:
            cmd.append(self.tgtplatform)

    def preprocess(
            self,
            ccommand: Dict[str, Any],
            copyfiles: bool = True) -> Tuple[Optional[str], Optional[str]]:
        """Modify and replay compile_commands.json file produced by bear."""

        if self.verbose:
            print("\n\n" + ("=" * 80))
        if self.verbose:
            print("***** " + str(ccommand["file"]) + " *****")
        if self.verbose:
            print("=" * 80)
        for p in ccommand:
            print(str(p) + ": " + str(ccommand[p]))
        if "arguments" in ccommand:
            command: List[str] = ccommand["arguments"]
        else:
            command = shlex.split(ccommand["command"], self.posix)
        ecommand = command[:]
        cfilename: str = os.path.join(ccommand["directory"], ccommand["file"])
        if cfilename.endswith(".c"):
            ifilename = cfilename[:-1] + "i"
            try:
                outputflagindex = command.index("-o")
                ecommand[outputflagindex + 1] = ifilename
            except ValueError:
                ecommand.append("-o")
                ecommand.append(ifilename)
            try:
                ecommand.remove("-O2")
            except BaseException:
                pass
            ecommand.append("-g")
            ecommand.append("-E")
            ecommand.append("-fno-stack-protector")
            ecommand.append("-fno-inline")
            ecommand.append("-fno-builtin")
            ecommand.append("-fno-asm")
            self.set_platform(ecommand)

            # issue modified command to produce i files
            if self.verbose:
                print("\nIssue command: " + str(ecommand) + "\n")
                resultcode = subprocess.call(
                    ecommand,
                    cwd=ccommand["directory"],
                    stderr=subprocess.STDOUT
                )
                print("result: " + str(resultcode))
            else:
                subprocess.call(
                    ecommand,
                    cwd=ccommand["directory"],
                    stdout=open(os.devnull, "w"),
                    stderr=subprocess.STDOUT,
                )

            # issue original command
            if self.verbose:
                print("\nIssue original command: " + str(command) + "\n")
                resultcode = subprocess.call(
                    command, cwd=ccommand["directory"], stderr=subprocess.STDOUT
                )
                print("result: " + str(resultcode))
            else:
                subprocess.call(
                    command,
                    cwd=ccommand["directory"],
                    stdout=open(os.devnull, "w"),
                    stderr=subprocess.STDOUT,
                )

            if copyfiles:
                tgtcfilename = os.path.join(
                    self.savedsourcepath, self.normalize_filename(cfilename)
                )
                tgtifilename = os.path.join(
                    self.savedsourcepath, self.normalize_filename(ifilename)
                )
                tgtcdir = os.path.dirname(tgtcfilename)
                if not os.path.isdir(tgtcdir):
                    os.makedirs(tgtcdir)
                os.chdir(self.projectpath)
                if os.path.normpath(cfilename) != os.path.normpath(tgtcfilename):
                    shutil.copy(cfilename, tgtcfilename)
                    shutil.copy(ifilename, tgtifilename)
            return (cfilename, ifilename)
        else:
            print("\nCCWarning: Filename not recognized: " + cfilename)
            return (None, None)

    def parse_with_ccommands(
            self,
            compilecommands: List[Dict[str, Any]],
            copyfiles: bool = True) -> None:
        """Preprocess and call C parser to produce xml semantics files."""

        cfiles: Dict[str, int] = {}
        targetfiles = TargetFiles()
        for c in compilecommands:
            (cfilename, ifilename) = self.preprocess(c, copyfiles)
            if cfilename is None:
                continue
            if ifilename is None:
                continue
            cfilename = os.path.abspath(cfilename)
            ifilename = os.path.abspath(ifilename)
            command = [
                self.config.cparser,
                "-projectpath",
                self.projectpath,
                "-targetdirectory",
                self.analysisresultspath
            ]
            if not self.filter:
                command.append("-nofilter")
            if self.keepUnused:
                command.append("-keepUnused")
            command.append(ifilename)
            cfilelen = self.get_file_length(cfilename)
            cfiles[cfilename] = cfilelen
            if self.verbose:
                print("\nRun the parser: " + str(command) + "\n")
            sys.stdout.flush()
            if self.verbose:
                returncode = subprocess.call(command)
                print("\n" + ("-" * 80) + "\n\n")
            else:
                returncode = subprocess.call(command, stdout=open(os.devnull, "w"))

            if returncode == 1:
                print("\n" + ("*" * 80))
                print("Parsing error in " + cfilename)
                print("*" * 80)
                break

        if self.verbose:
            print("\n\nCollect c files")
        for n in cfiles:
            n = os.path.abspath(n)
            name = self.normalize_filename(n)
            if self.verbose:
                print("   Add " + name + " (" + str(cfiles[n]) + " lines)")
            targetfiles.add_file(name)
        targetfiles.save_xml_file(self.analysisresultspath)
        linecount = sum(cfiles[n] for n in cfiles)
        if self.verbose:
            print(
                "\nTotal "
                + str(len(cfiles))
                + " files ("
                + str(linecount)
                + " lines)"
            )
        os.chdir(self.projectpath)
        shutil.copy("compile_commands.json", self.savedsourcepath)

    def parse_ifiles(self, copyfiles: bool = True) -> None:
        """Run the CodeHawk C parser on all .i files in the directory."""

        chklogger.logger.info("Change directory to %s", self.projectpath)
        os.chdir(self.projectpath)
        targetfiles = TargetFiles()
        for d, dnames, fnames in os.walk(self.projectpath):
            for fname in fnames:
                if fname.endswith(".i"):
                    self.parse_ifile(fname)
                    basename = fname[:-2]
                    cfile = basename + ".c"
                    targetfiles.add_file(self.normalize_filename(cfile))
        targetfiles.save_xml_file(self.analysisresultspath)

    def parse_cfiles(self, copyfiles: bool = True) -> None:
        """Preprocess (with gcc) and run the CodeHawk C parser on all .c
        files in the directory."""

        os.chdir(self.projectpath)
        targetfiles = TargetFiles()
        for d, dnames, fnames in os.walk(self.projectpath):
            for fname in fnames:
                if fname.endswith(".c"):
                    fname = self.normalize_filename(os.path.join(d, fname))
                    if fname.startswith("semantics"):
                        continue
                    ifilename = self.preprocess_file_with_gcc(fname, copyfiles)
                    self.parse_ifile(ifilename)
                    targetfiles.add_file(self.normalize_filename(fname))
        targetfiles.save_xml_file(self.analysisresultspath)

    def parse_ifile(self, ifilename: str) -> int:
        """Invoke the CodeHawk C parser frontend on preprocessed source file

        Args:
            ifilename: preprocessed source code filename relative to cpath

        Effects:
            invokes the parser frontend to produce an xml representation
            of the semantics of the file
        """

        ifilename = os.path.join(self.projectpath, ifilename)
        cmd = [
            self.config.cparser,
            "-projectpath",
            self.projectpath,
            "-targetdirectory",
            self.analysisresultspath,
        ]
        if not self.filter:
            cmd.append("-nofilter")
        if self.keepUnused:
            cmd.append("-keepUnused")
        cmd.append(ifilename)
        chklogger.logger.info("Parse file: %s", str(cmd))
        if self.verbose:
            p = subprocess.call(cmd, stderr=subprocess.STDOUT)
        else:
            p = subprocess.call(
                cmd, stdout=open(os.devnull, "w"), stderr=subprocess.STDOUT)
        sys.stdout.flush()
        return p

    def initialize_paths(self) -> None:
        """Create directories for the target path."""
        if not os.path.isdir(self.cchpath):
            chklogger.logger.info("Make directory %s", self.cchpath)
            os.mkdir(self.cchpath)
        if not os.path.isdir(self.analysisresultspath):
            chklogger.logger.info("Make directory %s", self.analysisresultspath)
            os.mkdir(self.analysisresultspath)
        if not os.path.isdir(self.savedsourcepath):
            chklogger.logger.info("Make directory %s", self.savedsourcepath)
            os.mkdir(self.savedsourcepath)


class TargetFiles:

    def __init__(self) -> None:
        self.files: Dict[str, int] = {}   # filename -> file length

    def add_file(self, fname: str) -> None:
        self.files.setdefault(fname, len(self.files))

    def save_xml_file(self, tgtpath: str) -> None:
        tgtroot = UX.get_xml_header("target_files", "c-files")
        cfilesnode = ET.Element("c-files")
        tgtroot.append(cfilesnode)
        for name in sorted(self.files):
            xcfile = ET.Element("c-file")
            xcfile.set("name", name)
            xcfile.set("id", str(self.files[name]))
            cfilesnode.append(xcfile)
        cfilesnode.set("file-count", str(len(self.files)))
        tgtfilename = os.path.join(tgtpath, "target_files.xml")
        with open(tgtfilename, "w") as fp:
            fp.write(UX.doc_to_pretty(ET.ElementTree(tgtroot)))


if __name__ == "__main__":

    # preprocess and parse single files with gcc
    thisdir = os.path.dirname(os.path.abspath(__file__))
    topdir = os.path.dirname(os.path.dirname(thisdir))
    testsdir = os.path.join(topdir, "tests")
    kendradir = os.path.join(testsdir, "kendra")
    id115dir = os.path.join(kendradir, "id115Q")
    pm = ParseManager(id115dir, "kendra115", id115dir)
    pm.initialize_paths()
    for f in ["id115.c", "id116.c", "id117.c", "id118.c"]:
        ifilename = pm.preprocess_file_with_gcc(f)
        pm.parse_ifile(ifilename)<|MERGE_RESOLUTION|>--- conflicted
+++ resolved
@@ -290,20 +290,8 @@
 
     def get_file_length(self, fname: str) -> int:
         """Return the number of lines in named file."""
-<<<<<<< HEAD
-
-        with open(fname) as f:
-            try:
-                for i, _l in enumerate(f):
-                    pass
-            except UnicodeDecodeError as e:
-                chklogger.logger.warning("Unable to read %s: %s", fname, str(e))
-                i = -1
-        return i + 1
-=======
         with open(fname, 'rb') as f:
             return sum(1 for _ in f)
->>>>>>> 5565f635
 
     def normalize_filename(self, filename: str) -> str:
         """Make filename relative to project directory (if in project
