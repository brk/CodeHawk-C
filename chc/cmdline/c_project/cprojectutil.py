--- conflicted
+++ resolved
@@ -61,12 +61,9 @@
     from chc.app.CFunction import CFunction
     from chc.app.CInstr import CInstr
     from chc.app.CStmt import CInstrsStmt, CStmt
-<<<<<<< HEAD
     from chc.invariants.CInvariantFact import CInvariantNRVFact
-=======
     from chc.app.CTyp import (
         CTypComp, CTypFloat, CTypFun, CTypInt, CTypPtr)
->>>>>>> 82de6965
     from chc.proof.CFunctionPO import CFunctionPO
 
 
